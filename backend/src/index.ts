--- conflicted
+++ resolved
@@ -19,13 +19,14 @@
 });
 
 const app = express();
-<<<<<<< HEAD
 
 // Configure CORS explicitly for dev and prod
 const allowedOrigins = new Set([
   'http://localhost:5173', // Vite dev server
   'http://localhost:3000', // optional local
   'http://localhost:3001', // backend itself (when calling directly)
+  'https://stage-ai.streamingportfolio.com', // staging environment
+  'https://ai.streamingportfolio.com' // production environment
 ]);
 
 app.use(cors({
@@ -36,22 +37,11 @@
   },
   methods: ['GET', 'POST', 'PUT', 'PATCH', 'DELETE', 'OPTIONS'],
   allowedHeaders: ['Content-Type', 'Authorization'],
-  credentials: false,
+  credentials: true, // Enable credentials for production domains
 }));
 
 // Handle preflight quickly (Express 5 compat with path-to-regexp v6)
 app.options(/.*/, cors());
-=======
-app.use(cors({
-  origin: [
-    'http://localhost:3000', 
-    'http://localhost:5173',
-    'https://stage-ai.streamingportfolio.com',
-    'https://ai.streamingportfolio.com'
-  ],
-  credentials: true
-}));
->>>>>>> 49fe7a1e
 app.use(express.json());
 
 app.get('/health', (_req, res) => {
