FROM node:20-bookworm-slim

<<<<<<< HEAD
# Install ffmpeg for video processing (Debian provides H.264/AAC support)
RUN apt-get update && \
    apt-get install -y --no-install-recommends ffmpeg && \
    rm -rf /var/lib/apt/lists/*
=======
# Install ffmpeg for video processing (system ffmpeg with musl)
RUN apk add --no-cache ffmpeg
>>>>>>> fd47c0c3

WORKDIR /app

# Copy package files (lockfile optional)
COPY package*.json ./

# Install dependencies (omit dev in production)
RUN npm install --omit=dev

# Copy source code
COPY . .

# Ensure background images directory exists. Do NOT create an empty fallback image; the app
# will generate a valid tiny PNG at runtime if none is provided.
RUN mkdir -p files/images

# Build the application
RUN npm run build

# Create runtime temp directory
RUN mkdir -p /tmp/tts

EXPOSE 8080

ENV NODE_ENV=production
ENV PORT=8080
ENV HOST=0.0.0.0
<<<<<<< HEAD
ENV FFMPEG_PATH=/usr/bin/ffmpeg
=======
# Ensure temp dir is configurable
ENV TTS_TMP_DIR=/tmp/tts
>>>>>>> fd47c0c3

CMD ["npm", "run", "start:telemetry"]<|MERGE_RESOLUTION|>--- conflicted
+++ resolved
@@ -1,14 +1,7 @@
-FROM node:20-bookworm-slim
+FROM node:20-alpine
 
-<<<<<<< HEAD
-# Install ffmpeg for video processing (Debian provides H.264/AAC support)
-RUN apt-get update && \
-    apt-get install -y --no-install-recommends ffmpeg && \
-    rm -rf /var/lib/apt/lists/*
-=======
 # Install ffmpeg for video processing (system ffmpeg with musl)
 RUN apk add --no-cache ffmpeg
->>>>>>> fd47c0c3
 
 WORKDIR /app
 
@@ -36,11 +29,7 @@
 ENV NODE_ENV=production
 ENV PORT=8080
 ENV HOST=0.0.0.0
-<<<<<<< HEAD
-ENV FFMPEG_PATH=/usr/bin/ffmpeg
-=======
 # Ensure temp dir is configurable
 ENV TTS_TMP_DIR=/tmp/tts
->>>>>>> fd47c0c3
 
 CMD ["npm", "run", "start:telemetry"]