--- conflicted
+++ resolved
@@ -1,10 +1,6 @@
 import { Mastra } from "@mastra/core/mastra";
 import { InMemoryStore } from "@mastra/core/storage";
-<<<<<<< HEAD
-import { weatherAgent, streamWeatherAgentVNext } from "./agents/weather-agent.js";
-=======
 import { weatherAgent } from "./agents/weather-agent.js";
->>>>>>> fd47c0c3
 import { weatherMcpServer } from "./mcp/weather-server.js";
 
 export const mastra = new Mastra({
@@ -15,11 +11,4 @@
         weatherMcpServer
     },
     storage: new InMemoryStore()
-<<<<<<< HEAD
-});
-
-// Re-export helper for preferred vNext streaming
-export { streamWeatherAgentVNext } from './agents/weather-agent.js';
-=======
-});
->>>>>>> fd47c0c3
+});