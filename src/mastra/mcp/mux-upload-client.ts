// TypeScript
import { StdioClientTransport } from "@modelcontextprotocol/sdk/client/stdio.js";
import { Client } from "@modelcontextprotocol/sdk/client/index.js";
import { z } from "zod";
import { createTool } from "@mastra/core/tools";

/**
 * Simple logger with environment-based log levels
 */
class Logger {
    private static logLevel: keyof typeof Logger.levels = process.env.NODE_ENV === 'production' ? 'error' : 'debug';
    private static levels = { debug: 0, info: 1, warn: 2, error: 3 };

    private static shouldLog(level: keyof typeof Logger.levels): boolean {
        const levelMap = Logger.levels;
        // Fallback to 'error' if logLevel is ever misconfigured at runtime
        const currentLevel = (levelMap as Record<string, number>)[Logger.logLevel] ?? levelMap.error;
        const requestedLevel = levelMap[level];
        return requestedLevel >= currentLevel;
    }

    static debug(message: string, ...args: any[]) {
        if (Logger.shouldLog('debug')) {
            console.log(`[DEBUG] ${message}`, ...args);
        }
    }

    static info(message: string, ...args: any[]) {
        if (Logger.shouldLog('info')) {
            console.log(`[INFO] ${message}`, ...args);
        }
    }

    static warn(message: string, ...args: any[]) {
        if (Logger.shouldLog('warn')) {
            console.warn(`[WARN] ${message}`, ...args);
        }
    }

    static error(message: string, ...args: any[]) {
        if (Logger.shouldLog('error')) {
            console.error(`[ERROR] ${message}`, ...args);
        }
    }
}

class MuxMCPClient {
    // Timeout configuration constants
    private static readonly MIN_CONNECTION_TIMEOUT = 5000;    // 5 seconds minimum
    private static readonly MAX_CONNECTION_TIMEOUT = 300000;  // 5 minutes maximum
    private static readonly DEFAULT_CONNECTION_TIMEOUT = 20000; // 20 seconds default

    private client: Client | null = null;
    private transport: StdioClientTransport | null = null;
    private connected = false;
    private connectionPromise: Promise<void> | null = null;

    /**
     * Get connection timeout with bounds validation
     * Supports environment variable configuration with safe defaults
     */
    private getConnectionTimeout(): number {
        const envTimeout = process.env.MUX_CONNECTION_TIMEOUT;

        // Use default if not specified
        if (!envTimeout) {
            return MuxMCPClient.DEFAULT_CONNECTION_TIMEOUT;
        }

        // Parse and validate the timeout value
        const parsedTimeout = parseInt(envTimeout, 10);

        // Check for invalid number
        if (isNaN(parsedTimeout)) {
            Logger.warn(`Invalid MUX_CONNECTION_TIMEOUT value: ${envTimeout}, using default ${MuxMCPClient.DEFAULT_CONNECTION_TIMEOUT}ms`);
            return MuxMCPClient.DEFAULT_CONNECTION_TIMEOUT;
        }

        // Apply bounds validation
        if (parsedTimeout < MuxMCPClient.MIN_CONNECTION_TIMEOUT) {
            Logger.warn(`MUX_CONNECTION_TIMEOUT too low (${parsedTimeout}ms), using minimum ${MuxMCPClient.MIN_CONNECTION_TIMEOUT}ms`);
            return MuxMCPClient.MIN_CONNECTION_TIMEOUT;
        }

        if (parsedTimeout > MuxMCPClient.MAX_CONNECTION_TIMEOUT) {
            Logger.warn(`MUX_CONNECTION_TIMEOUT too high (${parsedTimeout}ms), using maximum ${MuxMCPClient.MAX_CONNECTION_TIMEOUT}ms`);
            return MuxMCPClient.MAX_CONNECTION_TIMEOUT;
        }

        Logger.debug(`Using connection timeout: ${parsedTimeout}ms`);
        return parsedTimeout;
    }

    private async ensureConnected(): Promise<void> {
        // If already connected, return immediately
        if (this.connected && this.client) {
            return;
        }

        // If a connection attempt is already in progress, wait for it
        if (this.connectionPromise) {
            return this.connectionPromise;
        }

        // Start a new connection attempt
        this.connectionPromise = this.performConnection();

        try {
            await this.connectionPromise;
        } finally {
            // Clear the connection promise after completion (success or failure)
            this.connectionPromise = null;
        }
    }

    private async performConnection(): Promise<void> {
        // Validate environment before attempting connection
        if (!process.env.MUX_TOKEN_ID || !process.env.MUX_TOKEN_SECRET) {
            const errorMsg = "Missing required environment variables: MUX_TOKEN_ID and MUX_TOKEN_SECRET are required. MUX_MCP_UPLOAD_ARGS is optional but may affect connection behavior if misconfigured.";
            Logger.error("Environment validation failed:", errorMsg);
            throw new Error(errorMsg);
        }

        try {
            // Parse and validate MCP args from environment variable
            const mcpArgs = this.parseMcpArgs(process.env.MUX_MCP_UPLOAD_ARGS);

            Logger.info("Connecting to Mux MCP server...");
            Logger.debug("MUX_TOKEN_ID: [CONFIGURED]");
            Logger.debug("MUX_TOKEN_SECRET: [CONFIGURED]");
            Logger.debug(`MCP Args: ${mcpArgs.join(' ')}`);

            this.transport = new StdioClientTransport({
                command: "npx",
                args: ["--no-install", ...mcpArgs],
                env: {
                    ...process.env,
                    MUX_TOKEN_ID: process.env.MUX_TOKEN_ID,
                    MUX_TOKEN_SECRET: process.env.MUX_TOKEN_SECRET,
                },
            });

            this.client = new Client(
                {
                    name: "mux-mastra-client",
                    version: "1.0.0",
                },
                {
                    capabilities: {},
                }
            );

            // Use validated connection timeout
            const connectionTimeout = this.getConnectionTimeout();
            const connectionPromise = this.client.connect(this.transport);
            const timeoutPromise = new Promise<never>((_, reject) => {
                setTimeout(() => reject(new Error(`Connection timeout: Failed to connect within ${connectionTimeout}ms`)), connectionTimeout);
            });

            await Promise.race([connectionPromise, timeoutPromise]);

            // Atomically update the connected state
            this.connected = true;
            Logger.info("Connected to Mux MCP server successfully");

        } catch (error) {
            Logger.error("Failed to connect to Mux MCP server:", error);

            // Clean up on failure
            this.connected = false;
            if (this.transport) {
                try {
                    await this.transport.close();
                } catch (closeError) {
                    Logger.debug("Error during transport cleanup:", closeError);
                }
                this.transport = null;
            }
            this.client = null;

            throw error;
        }
    }

    /**
     * Parse and validate MCP arguments from environment variable
     * Provides comprehensive security validation and fallback logic
     */
    private parseMcpArgs(envValue: string | undefined): string[] {
        const defaultArgs = ["@mux/mcp", "client=openai-agents", "--tools=dynamic", "--resource=video.uploads"];

        // Use default if environment variable is not set
        if (!envValue) {
            Logger.debug("Using default MCP args (MUX_MCP_UPLOAD_ARGS not set)");
            return defaultArgs;
        }

        const trimmedValue = envValue.trim();

        if (!trimmedValue) {
            Logger.warn("MUX_MCP_UPLOAD_ARGS is empty, using defaults");
            return defaultArgs;
        }

        if (trimmedValue.length > 1000) {
            Logger.warn("MUX_MCP_UPLOAD_ARGS too long (>1000 chars), using defaults");
            return defaultArgs;
        }

        try {
            const rawArgs = trimmedValue.split(',');
            const processedArgs: string[] = [];

            for (const rawArg of rawArgs) {
                const trimmedArg = rawArg.trim();

                if (!trimmedArg) {
                    Logger.debug("Skipping empty MCP argument");
                    continue;
                }

                if (!this.isValidMcpArgument(trimmedArg)) {
                    Logger.warn(`Skipping invalid MCP argument: ${trimmedArg}`);
                    continue;
                }

                processedArgs.push(trimmedArg);
            }

            if (processedArgs.length === 0) {
                Logger.warn("No valid MCP arguments found after parsing, using defaults");
                return defaultArgs;
            }

            if (!this.validateMcpCommandStructure(processedArgs)) {
                Logger.warn("Invalid MCP command structure, using defaults");
                return defaultArgs;
            }

            Logger.debug(`Successfully parsed ${processedArgs.length} MCP arguments`);
            return processedArgs;

        } catch (error) {
            Logger.error("Failed to parse MUX_MCP_UPLOAD_ARGS:", error);
            Logger.info("Falling back to default MCP arguments");
            return defaultArgs;
        }
    }

    /**
     * Validate individual MCP argument for security and format compliance
     */
    private isValidMcpArgument(arg: string): boolean {
        // Length validation
        if (arg.length > 200) {
            return false;
        }

        // Shell injection prevention - comprehensive dangerous character list
        const dangerousChars = [';', '&', '|', '`', '$', '(', ')', '<', '>', '"', "'", '\\', '\n', '\r', '\t'];
        if (dangerousChars.some(char => arg.includes(char))) {
            return false;
        }

        // Path traversal prevention
        if (arg.includes('..') || arg.includes('//')) {
            return false;
        }

        // Null byte injection prevention
        if (arg.includes('\0')) {
            return false;
        }

        // Only allow safe characters: alphanumeric, hyphens, underscores, dots, equals, colons, forward slashes, @
        const safePattern = /^[@a-zA-Z0-9._:=\/\-]+$/;
        if (!safePattern.test(arg)) {
            return false;
        }

        // Validate specific MCP argument patterns
        if (arg.startsWith('@')) {
            // Package name validation: @scope/package-name
            const packagePattern = /^@[a-zA-Z0-9\-_]+\/[a-zA-Z0-9\-_]+$/;
            if (!packagePattern.test(arg)) {
                return false;
            }
        } else if (arg.startsWith('--')) {
            // Long option validation: --option-name or --option-name=value
            const longOptionPattern = /^--[a-zA-Z0-9\-]+(=[a-zA-Z0-9\-_.,:]+)?$/;
            if (!longOptionPattern.test(arg)) {
                return false;
            }
        } else if (arg.includes('=')) {
            // Key-value pair validation: key=value
            const keyValuePattern = /^[a-zA-Z0-9\-_]+=[a-zA-Z0-9\-_.,:]+$/;
            if (!keyValuePattern.test(arg)) {
                return false;
            }
        } else {
            // Simple argument validation: alphanumeric with limited special chars
            const simpleArgPattern = /^[a-zA-Z0-9\-_.]+$/;
            if (!simpleArgPattern.test(arg)) {
                return false;
            }
        }

        return true;
    }

    /**
     * Validate the overall MCP command structure
     */
    private validateMcpCommandStructure(args: string[]): boolean {
        if (args.length === 0) {
            return false;
        }

        // First argument should be a package name (starting with @) or a command
        const firstArg = args[0];
        if (!firstArg.startsWith('@') && !firstArg.match(/^[a-zA-Z0-9\-_.]+$/)) {
            return false;
        }

        // Check for required MCP-related terms in the command
        const mcpIndicators = ['mcp', '@mux/mcp'];
        const hasMcpIndicator = args.some(arg =>
            mcpIndicators.some(indicator => arg.toLowerCase().includes(indicator))
        );

        if (!hasMcpIndicator) {
            return false;
        }

        // Validate argument count (reasonable limits)
        if (args.length > 20) {
            return false;
        }

        // Check for balanced options (no orphaned values)
        let expectingValue = false;
        for (let i = 1; i < args.length; i++) {
            const arg = args[i];

            if (arg.startsWith('--')) {
                expectingValue = !arg.includes('=');
            } else if (expectingValue) {
                expectingValue = false;
            } else if (!arg.includes('=') && !arg.startsWith('@')) {
                // Unexpected standalone argument
                return false;
            }
        }

        return true;
    }

    // Convert MCP tools to proper Mastra tools using createTool
    async getTools(): Promise<Record<string, any>> {
        await this.ensureConnected();

        if (!this.client) {
            throw new Error("Client not connected");
        }

        try {
            const result = await this.client.listTools();
            const tools: Record<string, any> = {};

            Logger.debug("Available MCP tools:", result?.tools?.map(t => t.name) || []);

            if (result?.tools) {
                for (const tool of result.tools) {
                    try {
                        // Create a proper Mastra tool using createTool (directly exposed by MCP)
                        tools[tool.name] = createTool({
                            id: tool.name,
                            description: tool.description || `Mux MCP tool: ${tool.name}`,
                            inputSchema: this.convertToZodSchema(tool.inputSchema),
                            execute: async ({ context }) => {
                                if (!this.client) {
                                    throw new Error("Client not connected");
                                }

                                Logger.debug(`Calling MCP tool: ${tool.name}`, context);

                                return (await this.client.callTool({
                                    name: tool.name,
                                    arguments: context || {},
                                })).content;
                            },
                        });
                    } catch (toolError) {
                        Logger.warn(`Skipping tool ${tool.name} due to error:`, toolError);
                    }
                }
            }

<<<<<<< HEAD
            // The Mux MCP provides direct tools, so we don't need the invoke_api_endpoint wrapper
            // The tools are already available as direct MCP tools
=======
            // If MCP only exposes generic invoke_api_endpoint, synthesize concrete tools for video.uploads
            const hasInvoke = !!tools['invoke_api_endpoint'];
            Logger.debug(`Has invoke_api_endpoint: ${hasInvoke}`);

            if (hasInvoke) {
                const addWrapper = (id: string, endpoint: string, description: string) => {
                    // Do not overwrite real Mux MCP tools; only add wrapper if missing
                    if (tools[id]) {
                        Logger.debug(`Skipping wrapper for ${id}; direct MCP tool already exists.`);
                        return;
                    }
                    tools[id] = createTool({
                        id,
                        description,
                        inputSchema: z.object({
                            UPLOAD_ID: z.string().optional().describe("Upload ID"),
                        }).passthrough(),
                        execute: async ({ context }) => {
                            if (!this.client) throw new Error("Client not connected");

                            // Try direct tool call first (best case - the MCP exposes the endpoint directly)
                            const directTool = tools[endpoint];
                            if (directTool && directTool !== tools[id]) {
                                Logger.debug(`Using direct tool: ${endpoint}`);
                                return directTool.execute({ context });
                            }

                            Logger.debug(`Using invoke_api_endpoint wrapper for: ${endpoint}`);

                            const ctx = context || {};

                            // Build canonical path/body wrappers for common endpoints
                            const idVal = (ctx as any).UPLOAD_ID || (ctx as any).upload_id || (ctx as any).id;
                            const assetVal = (ctx as any).ASSET_ID || (ctx as any).asset_id || (ctx as any).id;
                            const pathForUploads = idVal ? { UPLOAD_ID: idVal, upload_id: idVal, id: idVal } : undefined;
                            const pathForAssets = assetVal ? { ASSET_ID: assetVal, asset_id: assetVal, id: assetVal } : undefined;
                            const path = endpoint.includes('uploads') ? pathForUploads : (endpoint.includes('assets') ? pathForAssets : undefined);

                            const attemptArgs = [
                                // Standard simple args
                                { endpoint, args: ctx },
                                { endpoint_name: endpoint, args: ctx },

                                // Path-wrapped args (common for REST-style invoke wrappers)
                                path ? { endpoint, args: { path, ...ctx } } : null,
                                path ? { endpoint_name: endpoint, args: { path, ...ctx } } : null,

                                // Body-wrapped variants (especially for create endpoints)
                                { endpoint, args: { body: ctx } },
                                { endpoint_name: endpoint, args: { body: ctx } },

                                // Legacy formats (keep as fallback)
                                { endpoint, ...ctx },
                                { endpoint, body: ctx },
                                { endpoint, params: ctx },
                                { endpoint, data: ctx },
                                { endpoint, arguments: ctx },
                                { name: endpoint, arguments: ctx },
                                { id: endpoint, arguments: ctx },
                                { tool: endpoint, arguments: ctx },
                                { endpoint, input: ctx },
                                { endpoint, payload: ctx },
                            ].filter(Boolean) as any[];

                            let lastErr: any;
                            for (const args of attemptArgs) {
                                try {
                                    Logger.debug(`Invoking endpoint via wrapper: ${endpoint}`, args);
                                    const res = await this.client.callTool({ name: 'invoke_api_endpoint', arguments: args });
                                    return res.content;
                                } catch (e) {
                                    lastErr = e;
                                    const errorMsg = e instanceof Error ? e.message : String(e);
                                    Logger.warn(`invoke_api_endpoint failed with args variant, trying next: ${errorMsg}`);

                                    // Log the specific argument structure that failed for debugging
                                    if (process.env.DEBUG) {
                                        Logger.debug('Failed args structure:', JSON.stringify(args, null, 2));
                                    }
                                }
                            }
                            throw lastErr || new Error('invoke_api_endpoint failed for all argument variants');
                        },
                    });
                };

                // Primary snake_case IDs (match MCP endpoint names exactly)
                addWrapper('create_video_uploads', 'create_video_uploads', 'Creates a new direct upload for video content');
                addWrapper('retrieve_video_uploads', 'retrieve_video_uploads', 'Fetches information about a single direct upload');
                addWrapper('list_video_uploads', 'list_video_uploads', 'Lists direct uploads');
                addWrapper('cancel_video_uploads', 'cancel_video_uploads', 'Cancels a direct upload in waiting state');

                // Dotted aliases for convenience/compatibility (map to snake endpoints under the hood)
                addWrapper('video.uploads.create', 'create_video_uploads', 'Creates a new direct upload for video content');
                addWrapper('video.uploads.get', 'retrieve_video_uploads', 'Fetches information about a single direct upload');
                addWrapper('video.uploads.list', 'list_video_uploads', 'Lists direct uploads');
                addWrapper('video.uploads.cancel', 'cancel_video_uploads', 'Cancels a direct upload in waiting state');
            }
>>>>>>> fd47c0c3

            Logger.info(`Successfully created ${Object.keys(tools).length} Mastra tools from MCP`);
            Logger.debug("Final tool names:", Object.keys(tools));
            return tools;
        } catch (error) {
            Logger.error("Failed to get tools:", error);
            throw error;
        }
    }

    // Convert MCP input schema to Zod schema
    private convertToZodSchema(inputSchema: any): z.ZodSchema {
        if (!inputSchema || typeof inputSchema !== 'object') {
            return z.object({});
        }

        try {
            // Handle JSON Schema to Zod conversion
            if (inputSchema.type === 'object' && inputSchema.properties) {
                const schemaObject: Record<string, z.ZodTypeAny> = {};

                for (const [key, value] of Object.entries(inputSchema.properties)) {
                    const prop = value as any;
                    let zodType: z.ZodTypeAny = z.string();

                    // Convert based on JSON Schema type
                    switch (prop.type) {
                        case 'string':
                            zodType = z.string();
                            break;
                        case 'number':
                        case 'integer':
                            zodType = z.number();
                            break;
                        case 'boolean':
                            zodType = z.boolean();
                            break;
                        case 'array':
                            zodType = z.array(z.any());
                            break;
                        case 'object':
                            zodType = z.object({});
                            break;
                        default:
                            zodType = z.any();
                    }

                    // Add description if available
                    if (prop.description) {
                        zodType = zodType.describe(prop.description);
                    }

                    // Make optional if not required
                    const required = inputSchema.required || [];
                    if (!required.includes(key)) {
                        zodType = zodType.optional();
                    }

                    schemaObject[key] = zodType;
                }

                return z.object(schemaObject);
            }
        } catch (error) {
            console.warn("Failed to convert schema, using fallback:", error);
        }

        // Fallback schema with correct parameter names
        return z.object({
            UPLOAD_ID: z.string().optional().describe("Upload ID"),
            limit: z.number().optional().describe("Number of items to return"),
            offset: z.number().optional().describe("Number of items to skip"),
        });
    }

    async disconnect(): Promise<void> {
        this.connected = false;

        if (this.transport) {
            try {
                await this.transport.close();
            } catch (error) {
                Logger.debug("Warning during transport close:", error);
            }
            this.transport = null;
        }

        this.client = null;
        Logger.info("Disconnected from Mux MCP server");
    }

    isConnected(): boolean {
        return this.connected;
    }

    async reset(): Promise<void> {
        await this.disconnect();
        await this.ensureConnected();
    }
}

// Create and export a singleton instance
export const muxMcpClient = new MuxMCPClient();

// Handle graceful shutdown
process.on('SIGINT', async () => {
    try {
        await muxMcpClient.disconnect();
    } catch (error) {
        // Ignore errors during shutdown
    }
    process.exit(0);
});

process.on('SIGTERM', async () => {
    try {
        await muxMcpClient.disconnect();
    } catch (error) {
        // Ignore errors during shutdown
    }
    process.exit(0);
});<|MERGE_RESOLUTION|>--- conflicted
+++ resolved
@@ -132,7 +132,7 @@
 
             this.transport = new StdioClientTransport({
                 command: "npx",
-                args: ["--no-install", ...mcpArgs],
+                args: mcpArgs,
                 env: {
                     ...process.env,
                     MUX_TOKEN_ID: process.env.MUX_TOKEN_ID,
@@ -396,10 +396,6 @@
                 }
             }
 
-<<<<<<< HEAD
-            // The Mux MCP provides direct tools, so we don't need the invoke_api_endpoint wrapper
-            // The tools are already available as direct MCP tools
-=======
             // If MCP only exposes generic invoke_api_endpoint, synthesize concrete tools for video.uploads
             const hasInvoke = !!tools['invoke_api_endpoint'];
             Logger.debug(`Has invoke_api_endpoint: ${hasInvoke}`);
@@ -498,7 +494,6 @@
                 addWrapper('video.uploads.list', 'list_video_uploads', 'Lists direct uploads');
                 addWrapper('video.uploads.cancel', 'cancel_video_uploads', 'Cancels a direct upload in waiting state');
             }
->>>>>>> fd47c0c3
 
             Logger.info(`Successfully created ${Object.keys(tools).length} Mastra tools from MCP`);
             Logger.debug("Final tool names:", Object.keys(tools));
