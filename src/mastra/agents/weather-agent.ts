--- conflicted
+++ resolved
@@ -1,16 +1,9 @@
 import 'dotenv/config';
 import { Agent } from "@mastra/core";
-<<<<<<< HEAD
-import { anthropic } from "@ai-sdk/anthropic";
-import { weatherTool } from "../tools/weather.js";
-import { promises as fs, existsSync } from 'fs';
-import { resolve, dirname } from 'path';
-=======
 import { createAnthropic } from "@ai-sdk/anthropic";
 import { weatherTool } from "../tools/weather";
 import { promises as fs } from 'fs';
 import { resolve, dirname, join } from 'path';
->>>>>>> fd47c0c3
 import { createTool } from "@mastra/core/tools";
 import { z } from "zod";
 import { muxMcpClient as uploadClient } from '../mcp/mux-upload-client';
@@ -49,27 +42,6 @@
         try { return existsSync(p); } catch { return false; }
     });
 
-<<<<<<< HEAD
-// Minimal FFmpeg path setup: prefer env override, then packaged binary, else rely on PATH.
-(() => {
-    try {
-        const envPath = (process.env.FFMPEG_PATH || process.env.MASTRA_FFMPEG_PATH || process.env.FFMPEG || '').trim();
-        if (envPath) {
-            ffmpeg.setFfmpegPath(envPath);
-            console.log(`[init] Using FFmpeg from env: ${envPath}`);
-            return;
-        }
-
-        if (typeof ffmpegStatic === 'string' && ffmpegStatic) {
-            ffmpeg.setFfmpegPath(ffmpegStatic);
-            console.log('[init] Using FFmpeg from ffmpeg-static package.');
-            return;
-        }
-
-        console.log('[init] No explicit FFmpeg path set; relying on system PATH.');
-    } catch (e) {
-        console.warn('[init] FFmpeg init skipped; relying on PATH. Error:', e instanceof Error ? e.message : String(e));
-=======
     if (found) {
         ffmpeg.setFfmpegPath(found);
         console.log(`[ffmpeg] Using ffmpeg at: ${found}`);
@@ -85,7 +57,6 @@
         console.log('[ffmpeg] Version:\n' + stdout.split('\n').slice(0, 3).join('\n'));
     } catch (e) {
         console.warn('[ffmpeg] Unable to run ffmpeg -version:', e instanceof Error ? e.message : String(e));
->>>>>>> fd47c0c3
     }
 })();
 
@@ -95,23 +66,7 @@
     imagePath: string,
     outputPath: string
 ): Promise<void> {
-<<<<<<< HEAD
-    const fps = Number(process.env.TTS_VIDEO_FPS) || 30;
-    const isDebug = String(process.env.DEBUG).toLowerCase() === 'true';
-    
-    // Ensure FFmpeg path is set correctly before use
-    const ffmpegPath = process.env.FFMPEG_PATH || process.env.MASTRA_FFMPEG_PATH || process.env.FFMPEG;
-    if (ffmpegPath) {
-        console.log(`[createVideo] Using FFmpeg from env: ${ffmpegPath}`);
-        ffmpeg.setFfmpegPath(ffmpegPath);
-    } else {
-        console.log('[createVideo] Using FFmpeg resolved at init or system PATH.');
-    }
-
-    return new Promise((resolve, reject) => {
-=======
     return new Promise((resolvePromise, reject) => {
->>>>>>> fd47c0c3
         ffmpeg()
             .input(imagePath)
             .inputOptions(['-loop 1'])
@@ -119,36 +74,15 @@
             .audioCodec('aac')
             .videoCodec('libx264')
             .outputOptions([
-<<<<<<< HEAD
-                '-c:v libx264',
-                '-tune stillimage',
-                `-r ${fps}`,
-                '-c:a aac',
-                '-b:a 192k',
-=======
                 '-b:a 128k',
->>>>>>> fd47c0c3
                 '-pix_fmt yuv420p',
                 '-shortest',
                 '-movflags +faststart',
             ])
             .output(outputPath)
-<<<<<<< HEAD
-            .on('start', (commandLine: string) => {
-                if (isDebug) console.log(`[createVideo] FFmpeg command: ${commandLine}`);
-            })
-            .on('progress', (progress: { percent?: number }) => {
-                if (isDebug) console.log(`[createVideo] Processing: ${Math.round((progress.percent ?? 0))}% done`);
-            })
-            .on('end', () => {
-                console.log(`[createVideo] Video created successfully: ${outputPath}`);
-                resolve();
-            })
-=======
             .on('start', (cmd: string) => console.log(`[createVideo] FFmpeg: ${cmd}`))
             .on('stderr', (line: string) => console.log(`[createVideo][stderr] ${line}`))
             .on('end', () => resolvePromise())
->>>>>>> fd47c0c3
             .on('error', (err: Error) => {
                 console.error(`[createVideo] Error: ${err.message}`);
                 reject(new Error(`FFmpeg failed: ${err.message}`));
@@ -314,35 +248,6 @@
             const timeoutMs = Math.max(60_000, parseInt(process.env.MUX_PUT_TIMEOUT_MS || '120000', 10) || 120000);
             const timeout = setTimeout(() => controller.abort(), timeoutMs);
 
-<<<<<<< HEAD
-// Helper: retry wrapper for MCP getTools to tolerate slow cold starts
-async function getToolsWithRetry(client: { getTools: () => Promise<any> }, label: string, tries = 3, delayMs = 4000) {
-    let lastErr: any;
-    for (let i = 0; i < tries; i++) {
-        try {
-            if (i > 0) console.log(`[mux-mcp] Retrying ${label} tools connection (attempt ${i + 1}/${tries})...`);
-            return await client.getTools();
-        } catch (e) {
-            lastErr = e;
-            console.warn(`[mux-mcp] ${label} tools connection failed:`, e instanceof Error ? e.message : String(e));
-            if (i < tries - 1) {
-                await new Promise(r => setTimeout(r, delayMs));
-            }
-        }
-    }
-    throw lastErr;
-}
-
-// TTS functionality for weather reports
-// Utility: Clamp text to a maximum number of characters without breaking mid-word when possible
-function clampText(input: string, maxChars: number): string {
-    if (input.length <= maxChars) return input;
-    const slice = input.slice(0, maxChars);
-    const lastSpace = slice.lastIndexOf(' ');
-    const trimmed = lastSpace > maxChars - 50 ? slice.slice(0, lastSpace) : slice;
-    return trimmed.trimEnd() + '…';
-}
-=======
             const res = await fetch(uploadUrl, {
                 method: 'PUT',
                 headers: {
@@ -352,7 +257,6 @@
                 body: new Blob([fileAB], { type: 'application/octet-stream' }),
                 signal: controller.signal,
             } as any);
->>>>>>> fd47c0c3
 
             clearTimeout(timeout);
 
@@ -474,216 +378,18 @@
             const audioPath = join(baseDir, `weather-${timestamp}-${zip}.wav`);
             const videoPath = join(baseDir, `weather-${timestamp}-${zip}.mp4`);
 
-<<<<<<< HEAD
-            // Generate TTS audio file with datetime-based filename
-            const dt = new Date();
-            const pad = (n: number) => n.toString().padStart(2, '0');
-            const yyyy = dt.getFullYear();
-            const mm = pad(dt.getMonth() + 1);
-            const dd = pad(dt.getDate());
-            const HH = pad(dt.getHours());
-            const MM = pad(dt.getMinutes());
-            const SS = pad(dt.getSeconds());
-            const datePart = `${yyyy}${mm}${dd}`;
-            const timePart = `${HH}${MM}${SS}`;
-            const baseDir = process.env.TTS_OUTPUT_DIR || 'files/uploads/tts';
-            const baseName = `tts-${datePart}-${timePart}-zip-${zipCode}`;
-
-            // Create paths for audio, image, and final video
-            const audioPath = `${baseDir}/${baseName}${audioExtension}`;
-            const videoPath = `${baseDir}/${baseName}.mp4`;
-            const absAudioPath = resolve(audioPath);
-            const absVideoPath = resolve(videoPath);
-
-            // Ensure output directory exists
-            const outputDir = dirname(absAudioPath);
-            await fs.mkdir(outputDir, { recursive: true });
-
-            // Write the audio file first
-            await fs.writeFile(absAudioPath, audioBuffer);
-
-            const audioStat = await fs.stat(absAudioPath);
-            console.log(`[tts-weather-upload] Created TTS audio file: ${absAudioPath} (${audioStat.size} bytes)`);
-
-            // Choose a random image from files/images; fall back to a generated background if none
-            // Select a random image from the public images directory
-            const imageDir = resolve('src/mastra/public/files/images');
-            let finalImagePath: string | undefined;
-=======
             await fs.mkdir(dirname(resolve(audioPath)), { recursive: true });
             await fs.writeFile(resolve(audioPath), audioBuffer);
             console.log(`[tts-weather-upload] Audio saved: ${audioPath} (${audioBuffer.length} bytes)`);
->>>>>>> fd47c0c3
 
             // Background image or fallback
             let finalImagePath: string;
             try {
-<<<<<<< HEAD
-                // Ensure images directory exists
-                await fs.mkdir(imageDir, { recursive: true });
-
-                // Read directory and filter by common image extensions
-                const entries = await fs.readdir(imageDir, { withFileTypes: true } as any);
-                const allowed = new Set(['.jpg', '.jpeg', '.png', '.gif']);
-                const files = (entries as any[])
-                    .filter((d: any) => d && typeof d.name === 'string' && (d.isFile?.() || d.isSymbolicLink?.()))
-                    .map((d: any) => d.name)
-                    .filter((name: string) => {
-                        const lower = name.toLowerCase();
-                        const dot = lower.lastIndexOf('.');
-                        const ext = dot >= 0 ? lower.slice(dot) : '';
-                        return !name.startsWith('.') && allowed.has(ext);
-                    });
-
-                if (files.length > 0) {
-                    const picked = files[Math.floor(Math.random() * files.length)];
-                    finalImagePath = resolve(imageDir, picked);
-                    console.log(`[tts-weather-upload] Using random image: ${finalImagePath}`);
-                } else {
-                    console.warn(`[tts-weather-upload] No images found in ${imageDir}. Will create a fallback background.`);
-                }
-            } catch (e) {
-                console.warn(`[tts-weather-upload] Failed to list images in ${imageDir}:`, e);
-            }
-
-            if (!finalImagePath) {
-                // Create or reuse a simple colored background as fallback under files/images
-                const imagesDir = resolve('files/images');
-                const defaultImagePath = resolve(imagesDir, 'weather-bg.png');
-                try {
-                    await fs.mkdir(imagesDir, { recursive: true });
-                } catch {}
-
-                if (!existsSync(defaultImagePath)) {
-                    await new Promise<void>((resolve, reject) => {
-                        ffmpeg()
-                            .input('color=darkblue:size=1280x720:duration=1')
-                            .inputFormat('lavfi')
-                            .output(defaultImagePath)
-                            .outputOptions(['-vframes 1'])
-                            .on('end', () => {
-                                console.log(`[tts-weather-upload] Created fallback background: ${defaultImagePath}`);
-                                console.log(`[tts-weather-upload] To use your own images, place .jpg/.jpeg/.png/.gif files in: files/images`);
-                                resolve();
-                            })
-                            .on('error', reject)
-                            .run();
-                    });
-                } else {
-                    console.log(`[tts-weather-upload] Reusing fallback background: ${defaultImagePath}`);
-                }
-
-                finalImagePath = defaultImagePath;
-            }
-
-            // Create video from audio and image using FFmpeg
-            console.log(`[tts-weather-upload] Creating video from audio and image...`);
-            await createVideoFromAudioAndImage(absAudioPath, finalImagePath, absVideoPath);
-
-            // Verify video file was created
-            const videoStat = await fs.stat(absVideoPath);
-            console.log(`[tts-weather-upload] Created video file: ${absVideoPath} (${videoStat.size} bytes)`);
-
-            // Upload to Mux
-            const uploadTools = await getToolsWithRetry(uploadClient, 'Upload');
-            const create = uploadTools['create_video_uploads'] || uploadTools['video.uploads.create'];
-
-            if (!create) {
-                console.warn('[tts-weather-upload] Mux upload tool not available');
-                return {
-                    success: false,
-                    zipCode,
-                    error: 'Mux upload tool not available',
-                    message: `Failed to create TTS video and upload for ZIP ${zipCode}: Mux upload tool not available`,
-                };
-            }
-
-            console.log('[tts-weather-upload] Creating Mux upload for video...');
-
-            // Try multiple argument formats for the MCP tool
-            const playbackPolicyEnv = (process.env.MUX_SIGNED_PLAYBACK === 'true' || (process.env.MUX_PLAYBACK_POLICY || '').toLowerCase() === 'signed') ? 'signed' : 'public';
-            const corsOrigin = process.env.MUX_CORS_ORIGIN || 'http://localhost';
-            const testFlag = process.env.MUX_UPLOAD_TEST === 'true';
-
-            const createArgsVariants = [
-                // Format 1: Mux API canonical (array field is "playback_policy")
-                {
-                    cors_origin: corsOrigin,
-                    new_asset_settings: {
-                        playback_policy: [playbackPolicyEnv],
-                        mp4_support: 'standard'
-                    },
-                    ...(testFlag ? { test: true } : {})
-                },
-                // Format 2: Allow singular playback_policy value as string (some MCPs coerce)
-                {
-                    cors_origin: corsOrigin,
-                    new_asset_settings: {
-                        playback_policy: playbackPolicyEnv,
-                        mp4_support: 'standard'
-                    },
-                    ...(testFlag ? { test: true } : {})
-                },
-                // Format 3: Minimal (only cors_origin)
-                {
-                    cors_origin: corsOrigin,
-                    ...(testFlag ? { test: true } : {})
-                },
-                // Format 4: Provide new_asset_settings without mp4_support (server default)
-                {
-                    cors_origin: corsOrigin,
-                    new_asset_settings: {
-                        playback_policy: [playbackPolicyEnv]
-                    },
-                    ...(testFlag ? { test: true } : {})
-                }
-            ];
-
-            let createRes;
-            let lastError;
-            
-            for (let i = 0; i < createArgsVariants.length; i++) {
-                const createArgs = createArgsVariants[i];
-                
-                console.log(`[DEBUG] Trying Mux format ${i + 1}:`, JSON.stringify(createArgs, null, 2));
-                
-                try {
-                    createRes = await create.execute({ context: createArgs });
-                    console.log(`[DEBUG] Mux format ${i + 1} succeeded!`);
-                    break;
-                } catch (error) {
-                    lastError = error;
-                    console.warn(`[DEBUG] Mux format ${i + 1} failed:`, error);
-                }
-            }
-
-            if (!createRes) {
-                console.error('[tts-weather-upload] All Mux MCP format attempts failed:', lastError);
-                return {
-                    success: false,
-                    zipCode,
-                    error: `All Mux formats failed: ${lastError}`,
-                    message: `Failed to create TTS video and upload for ZIP ${zipCode}: All Mux formats failed`,
-                };
-            }
-
-            // Process Mux response
-            const blocks = Array.isArray(createRes) ? createRes : [createRes];
-            console.log('[tts-weather-upload] Mux response blocks:');
-            for (const block of blocks) {
-                try {
-                    const text = (block && typeof block === 'object' && 'text' in block) ? (block as any).text : String(block);
-                    console.log('  >', text);
-                } catch {
-                    console.log('  >', block);
-                }
-=======
                 finalImagePath = await getRandomBackgroundImage();
                 console.log(`[tts-weather-upload] Using background image: ${finalImagePath}`);
             } catch {
                 finalImagePath = await getFallbackBackgroundPng();
                 console.log(`[tts-weather-upload] Using fallback background: ${finalImagePath}`);
->>>>>>> fd47c0c3
             }
 
             console.log(`[tts-weather-upload] Creating video...`);
@@ -699,68 +405,7 @@
             let playbackUrl: string | undefined;
             let playerUrl: string | undefined;
             let assetId: string | undefined;
-<<<<<<< HEAD
-            let uploadId: string | undefined;
-
-            for (const block of blocks as any[]) {
-                const text = block && typeof block === 'object' && typeof block.text === 'string' ? block.text : undefined;
-                if (!text) continue;
-                try {
-                    const payload = JSON.parse(text);
-                    uploadUrl = uploadUrl || payload.url || payload.upload?.url;
-                    assetId = assetId || payload.asset_id || payload.asset?.id;
-                    uploadId = uploadId || payload.upload_id || payload.id || payload.upload?.id;
-                } catch {
-                    // ignore non-JSON blocks
-                }
-            }
-
-            if (!uploadUrl) {
-                console.warn('[tts-weather-upload] No upload URL received from Mux');
-                return {
-                    success: false,
-                    zipCode,
-                    error: 'No upload URL received from Mux',
-                    message: `Failed to create TTS video and upload for ZIP ${zipCode}: No upload URL received from Mux`,
-                };
-            }
-
-            console.log(`[tts-weather-upload] Uploading file to Mux: ${uploadUrl}`);
-
-            // Upload video file to Mux
-            const videoBuffer = await fs.readFile(absVideoPath);
-            const view = new Uint8Array(videoBuffer);
-            const ab = view.buffer.slice(view.byteOffset, view.byteOffset + view.byteLength);
-            const uploadResponse = await fetch(uploadUrl, {
-                method: 'PUT',
-                headers: {
-                    'Content-Type': 'video/mp4'
-                },
-                body: new Blob([ab], { type: 'video/mp4' }),
-            });
-
-            if (!uploadResponse.ok) {
-                const errorText = await uploadResponse.text().catch(() => 'Unknown error');
-                console.warn('[tts-weather-upload] File upload failed', uploadResponse.status, uploadResponse.statusText);
-                return {
-                    success: false,
-                    zipCode,
-                    error: `File upload failed: ${uploadResponse.status} ${uploadResponse.statusText}. Response: ${errorText}`,
-                    message: `Failed to create TTS video and upload for ZIP ${zipCode}: ${uploadResponse.status} ${uploadResponse.statusText}`,
-                };
-            }
-
-            console.log('[tts-weather-upload] File uploaded successfully to Mux');
-
-            // Wait for processing and get playback URL
-            await new Promise(resolve => setTimeout(resolve, 5000)); // Wait 5 seconds
-
-            // Try to get upload info with asset_id
-            const retrieve = uploadTools['retrieve_video_uploads'] || uploadTools['video.uploads.get'];
-            let playbackUrl = '';
-=======
             let playbackId: string | undefined;
->>>>>>> fd47c0c3
 
             try {
                 if (process.env.MUX_TOKEN_ID && process.env.MUX_TOKEN_SECRET) {
@@ -798,32 +443,6 @@
                             assetId = assetId || payload.asset_id || payload.asset?.id;
                         } catch {}
                     }
-<<<<<<< HEAD
-                } catch (error) {
-                    console.warn('[tts-weather-upload] Failed to retrieve upload info:', error);
-                }
-            }
-
-            // If we still don't have a playback URL but have an assetId, try assets client
-            if (!playbackUrl && assetId) {
-                try {
-                    const assetsTools = await getToolsWithRetry(assetsClient, 'Assets');
-                    const getAsset = assetsTools['retrieve_video_assets'] || assetsTools['video.assets.retrieve'] || assetsTools['video.assets.get'];
-                    if (getAsset) {
-                        const pollMs = 3000;
-                        const maxWaitMs = 20000;
-                        const start = Date.now();
-                        while (!playbackUrl && Date.now() - start < maxWaitMs) {
-                            const res = await getAsset.execute({ context: { ASSET_ID: assetId } });
-                            const txt = Array.isArray(res) ? (res[0] as any)?.text ?? '' : String(res ?? '');
-                            try {
-                                const data = JSON.parse(txt);
-                                const ids = data?.playback_ids;
-                                if (Array.isArray(ids) && ids.length > 0 && ids[0]?.id) {
-                                    const pid = ids[0].id as string;
-                                    playbackUrl = `https://stream.mux.com/${pid}.m3u8`;
-                                    break;
-=======
                     if (!uploadUrl) throw new Error('No upload URL from Mux');
 
                     await putFileToMux(uploadUrl, resolve(videoPath));
@@ -860,7 +479,6 @@
                                 if (!assetId) {
                                     const delay = base * Math.pow(1.5, i - 1);
                                     await new Promise(r => setTimeout(r, delay));
->>>>>>> fd47c0c3
                                 }
                             }
                             // Secondary timed poll (ensures we don't stop early)
@@ -981,56 +599,6 @@
 const anthropic = createAnthropic();
 
 export const weatherAgent = new Agent({
-<<<<<<< HEAD
-    name: "WeatherAgent",
-    description: "An agricultural weather advisor for local farmers: clear forecasts, crop-aware guidance, and short audio reports uploaded to Mux for easy listening",
-    instructions: `
-    You are a professional agricultural weather advisor. Default to clear, practical guidance for local farmers with seasonal crop advice. Keep sentences short and easy to act on.
-
-    PERSONAS (style/flavor only—content remains agriculture-focused):
-    1) Northern California rancher — plainspoken, friendly, practical.
-    2) Classic weather forecaster — neutral, professional broadcaster tone.
-    3) South Florida gator farmer — colorful, folksy, coastal-savvy.
-
-    On the FIRST user interaction, briefly offer these three personas. If none is chosen, pick one at random. Regardless of style, focus on farming tasks and crop decisions.
-
-    LOCATION INPUT:
-    - Accept either a 5-digit ZIP or a city (preferably "City, ST").
-    - If a city or ambiguous input is given, ALWAYS call resolve-zip first to get a canonical ZIP before calling other tools.
-
-    PROCESS:
-    1. Use resolve-zip when needed to obtain a valid ZIP and normalized City, State.
-    2. Use weatherTool with that ZIP to fetch real forecast data.
-    3. Produce TWO outputs:
-
-    CHAT RESPONSE FORMAT (use Markdown; 2–3 short sentences total):
-    - Start with a bold header: **Ag Weather — {City, ST}**
-    - Next line: one-sentence summary of key impacts on fields/livestock.
-    - Next line: one actionable farm tip (e.g., irrigation window, spray wind limits, frost/heat stress, harvest timing).
-    - Finish with a line: Generating your audio report now — please stand by while I generate the audio and Mux asset.
-
-    TTS AUDIO SCRIPT (STRICT <= 500 characters total, agriculture-focused):
-    - Immediately call ttsWeatherTool and pass a concise script (<= 500 chars) in the chosen persona’s voice.
-    - Include: city/state, temp and wind, precip/thunder risk if relevant, and ONE seasonal farm tip (irrigate/spray/cover/harvest/graze timing).
-    - Keep it natural and clear; do NOT exceed 500 characters.
-
-    SEASONAL AWARENESS:
-    - Use today’s date to tailor tips (spring frost, summer irrigation/heat stress, fall harvest windows, winter freeze protection).
-
-    CRITICAL REQUIREMENTS:
-    - Use ONLY real data from weatherTool; never invent values.
-    - Stay within 500 characters for the TTS text (tool will truncate if necessary).
-    - After upload, provide any Mux/StreamingPortfolio URLs — always place them at the very END of your message for better UI layout.
-
-    Example TTS call:
-    ttsWeatherTool.execute({
-      zipCode: "94102",
-      text: "San Francisco, CA: patchy fog then sun, near 68°, light onshore breeze. Good afternoon window for light irrigation; winds look calm for spraying."
-    })
-  `,
-    model: anthropic("claude-3-5-haiku-latest"),
-    tools: { resolveZipTool, weatherTool, ttsWeatherTool },
-=======
     name: 'weatherAgent',
     description: 'Provides agriculture-focused weather info for ZIP codes and generates a clear, natural TTS video uploaded to Mux with a streaming URL.',
     instructions: buildSystemPrompt(),
@@ -1039,23 +607,11 @@
         weatherTool,
         ttsWeatherTool,
     },
->>>>>>> fd47c0c3
     memory: new Memory({
         storage: new InMemoryStore(),
     }) as any,
 });
 
-<<<<<<< HEAD
-// vNext streaming helper (preferred)
-export async function streamWeatherAgentVNext(messages: Array<{ role: 'user' | 'assistant' | 'system'; content: string }>, options?: any) {
-    const agentAny: any = weatherAgent as any;
-    if (typeof agentAny.streamVNext === 'function') {
-        return agentAny.streamVNext(messages, options);
-    }
-    // Fallback to default stream if vNext is not present
-    if (typeof agentAny.stream === 'function') {
-        return agentAny.stream(messages, options);
-=======
 // Extract a 5-digit ZIP and optional quoted text
 function extractZipAndQuotedText(messages: Array<{ role: string; content: string }>) {
     const zipMatches: string[] = [];
@@ -1072,7 +628,6 @@
             const q = content.match(/"([^"\n]{5,})"|'([^'\n]{5,})'/);
             quoted = (q?.[1] || q?.[2])?.trim();
         }
->>>>>>> fd47c0c3
     }
 
     const zipCode = zipMatches.length ? zipMatches[zipMatches.length - 1] : undefined;
