--- conflicted
+++ resolved
@@ -22,27 +22,15 @@
     "@mastra/memory": "latest",
     "@modelcontextprotocol/sdk": "^1.11.5",
     "@mux/mcp": "latest",
-<<<<<<< HEAD
-    "ai": "^5.0.0",
-    "dotenv": "^16.4.5",
-    "express": "^4.18.2",
-    "ffmpeg-static": "^5.2.0",
-    "fluent-ffmpeg": "^2.1.3",
-    "mastra": "0.13.2-alpha.3",
-    "tsx": "^4.19.0",
-    "ws": "^8.18.0",
-    "zod": "^3.23.8"
-=======
     "ai": "latest",
     "dotenv": "latest",
     "express": "latest",
     "ffmpeg-static": "latest",
     "fluent-ffmpeg": "latest",
-    "mastra": "latest",
+    "mastra": "0.13.2-alpha.3",
     "tsx": "latest",
     "ws": "latest",
     "zod": "latest"
->>>>>>> bdd4a9e5
   },
   "devDependencies": {
     "@types/express": "latest",
